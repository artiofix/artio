/*
 * Copyright 2015-2017 Real Logic Ltd.
 *
 * Licensed under the Apache License, Version 2.0 (the "License");
 * you may not use this file except in compliance with the License.
 * You may obtain a copy of the License at
 *
 * http://www.apache.org/licenses/LICENSE-2.0
 *
 * Unless required by applicable law or agreed to in writing, software
 * distributed under the License is distributed on an "AS IS" BASIS,
 * WITHOUT WARRANTIES OR CONDITIONS OF ANY KIND, either express or implied.
 * See the License for the specific language governing permissions and
 * limitations under the License.
 */
package uk.co.real_logic.fix_gateway.engine.framer;

import io.aeron.Image;
import io.aeron.Subscription;
import io.aeron.logbuffer.ControlledFragmentHandler.Action;
import io.aeron.logbuffer.Header;
import org.agrona.ErrorHandler;
import org.agrona.LangUtil;
import org.agrona.collections.LongHashSet;
import org.agrona.concurrent.QueuedPipe;
import org.hamcrest.Matcher;
import org.hamcrest.Matchers;
import org.junit.After;
import org.junit.Before;
import org.junit.Test;
import org.mockito.ArgumentCaptor;
import org.mockito.verification.VerificationMode;
import uk.co.real_logic.fix_gateway.Timing;
import uk.co.real_logic.fix_gateway.engine.CompletionPosition;
import uk.co.real_logic.fix_gateway.engine.EngineConfiguration;
import uk.co.real_logic.fix_gateway.engine.EngineDescriptorStore;
import uk.co.real_logic.fix_gateway.engine.SessionInfo;
import uk.co.real_logic.fix_gateway.engine.framer.SubscriptionSlowPeeker.LibrarySlowPeeker;
import uk.co.real_logic.fix_gateway.engine.logger.ReplayQuery;
import uk.co.real_logic.fix_gateway.engine.logger.SequenceNumberIndexReader;
import uk.co.real_logic.fix_gateway.messages.*;
import uk.co.real_logic.fix_gateway.protocol.GatewayPublication;
import uk.co.real_logic.fix_gateway.replication.ClusterableStreams;
import uk.co.real_logic.fix_gateway.session.CompositeKey;
import uk.co.real_logic.fix_gateway.session.Session;
import uk.co.real_logic.fix_gateway.session.SessionIdStrategy;
import uk.co.real_logic.fix_gateway.timing.Timer;

import java.io.IOException;
import java.net.InetSocketAddress;
import java.nio.ByteBuffer;
import java.nio.channels.ServerSocketChannel;
import java.nio.channels.SocketChannel;
import java.util.Collection;
import java.util.List;
import java.util.concurrent.TimeUnit;

import static io.aeron.Publication.BACK_PRESSURED;
import static io.aeron.logbuffer.ControlledFragmentHandler.Action.ABORT;
import static io.aeron.logbuffer.ControlledFragmentHandler.Action.CONTINUE;
import static java.util.Collections.singletonList;
import static org.hamcrest.Matchers.hasSize;
import static org.junit.Assert.*;
import static org.mockito.Mockito.*;
import static uk.co.real_logic.fix_gateway.CommonConfiguration.DEFAULT_NAME_PREFIX;
import static uk.co.real_logic.fix_gateway.Timing.assertEventuallyTrue;
import static uk.co.real_logic.fix_gateway.engine.FixEngine.ENGINE_LIBRARY_ID;
import static uk.co.real_logic.fix_gateway.library.FixLibrary.NO_MESSAGE_REPLAY;
import static uk.co.real_logic.fix_gateway.library.SessionConfiguration.AUTOMATIC_INITIAL_SEQUENCE_NUMBER;
import static uk.co.real_logic.fix_gateway.messages.ConnectionType.INITIATOR;
import static uk.co.real_logic.fix_gateway.messages.DisconnectReason.APPLICATION_DISCONNECT;
import static uk.co.real_logic.fix_gateway.messages.GatewayError.*;
import static uk.co.real_logic.fix_gateway.messages.SequenceNumberType.TRANSIENT;
import static uk.co.real_logic.fix_gateway.messages.SessionReplyStatus.OK;
import static uk.co.real_logic.fix_gateway.messages.SessionState.ACTIVE;
import static uk.co.real_logic.fix_gateway.messages.SessionState.CONNECTED;

public class FramerTest
{
    private static final InetSocketAddress TEST_ADDRESS = new InetSocketAddress("localhost", 9998);
    private static final InetSocketAddress FRAMER_ADDRESS = new InetSocketAddress("localhost", 9999);
    private static final int LIBRARY_ID = 3;
    private static final int REPLY_TIMEOUT_IN_MS = 10;
    private static final int HEARTBEAT_INTERVAL_IN_S = 10;
    private static final long HEARTBEAT_INTERVAL_IN_MS = TimeUnit.SECONDS.toMillis(HEARTBEAT_INTERVAL_IN_S);
    private static final int CORR_ID = 1;
    private static final long POSITION = 1024;
    private static final int AERON_SESSION_ID = 234;
    private static final long SESSION_ID = 123;
    private static final String LIBRARY_NAME = "library";

    private ServerSocketChannel server;

    private SocketChannel client;
    private final ByteBuffer clientBuffer = ByteBuffer.allocate(1024);

    private final SenderEndPoint mockSenderEndPoint = mock(SenderEndPoint.class);
    private final ReceiverEndPoint mockReceiverEndPoint = mock(ReceiverEndPoint.class);
    private final EndPointFactory mockEndPointFactory = mock(EndPointFactory.class);
    private final GatewayPublication inboundPublication = mock(GatewayPublication.class);
    private final SessionIdStrategy mockSessionIdStrategy = mock(SessionIdStrategy.class);
    private final Header header = mock(Header.class);
    private final FakeEpochClock mockClock = new FakeEpochClock();
    private final SequenceNumberIndexReader sentSequenceNumberIndex = mock(SequenceNumberIndexReader.class);
    private final SequenceNumberIndexReader receivedSequenceNumberIndex = mock(SequenceNumberIndexReader.class);
    private final ReplayQuery replayQuery = mock(ReplayQuery.class);
    private final SessionContexts sessionContexts = mock(SessionContexts.class);
    private final GatewaySessions gatewaySessions = mock(GatewaySessions.class);
    private final GatewaySession gatewaySession = mock(GatewaySession.class);
    private final Session session = mock(Session.class);
    private final Subscription outboundLibrarySubscription = mock(Subscription.class);
    private final Subscription outboundSlowSubscription = mock(Subscription.class);
    private final Image replayImage = mock(Image.class);
    private final Image replaySlowImage = mock(Image.class);
    private final Image peekImage = mock(Image.class);
    private final Image normalImage = mock(Image.class);
    private final ClusterableStreams node = mock(ClusterableStreams.class);
<<<<<<< HEAD
    private final CompositeKey sessionKey = SessionIdStrategy.senderAndTarget()
                                                             .onInitiateLogon("local", "", "", "remote", "", "");
=======
    private final CompositeKey sessionKey = SessionIdStrategy.senderAndTarget().onInitiateLogon(
        "local", "", "", "remote", "", "");
>>>>>>> 11fad285

    private FinalImagePositions finalImagePositions = mock(FinalImagePositions.class);

    @SuppressWarnings("unchecked")
    private final ArgumentCaptor<List<SessionInfo>> sessionCaptor = ArgumentCaptor.forClass(List.class);

    private final EngineConfiguration engineConfiguration = new EngineConfiguration()
        .bindTo(FRAMER_ADDRESS.getHostName(), FRAMER_ADDRESS.getPort())
        .replyTimeoutInMs(REPLY_TIMEOUT_IN_MS);

    private Framer framer;

    private final ArgumentCaptor<Long> connectionId = ArgumentCaptor.forClass(Long.class);
    private final ErrorHandler errorHandler = mock(ErrorHandler.class);

    @Before
    @SuppressWarnings("unchecked")
    public void setUp() throws IOException
    {
        server = ServerSocketChannel.open().bind(TEST_ADDRESS);
        server.configureBlocking(false);

        clientBuffer.putInt(10, 5);

        when(outboundSlowSubscription.hasNoImages()).thenReturn(false);
        when(outboundSlowSubscription.imageBySessionId(anyInt())).thenReturn(peekImage);
        when(outboundLibrarySubscription.imageBySessionId(anyInt())).thenReturn(normalImage);

        when(mockEndPointFactory.receiverEndPoint(
            any(), connectionId.capture(), anyLong(), anyInt(), anyInt(), any(),
            eq(sentSequenceNumberIndex), eq(receivedSequenceNumberIndex), any(), any()))
            .thenReturn(mockReceiverEndPoint);

        when(mockEndPointFactory.senderEndPoint(any(), anyLong(), anyInt(), any(), any()))
            .thenReturn(mockSenderEndPoint);

        when(mockReceiverEndPoint.connectionId()).then((inv) -> connectionId.getValue());

        when(mockSenderEndPoint.connectionId()).then((inv) -> connectionId.getValue());

        when(mockReceiverEndPoint.libraryId()).thenReturn(LIBRARY_ID);

        when(gatewaySession.session()).thenReturn(session);

        when(session.logonTime()).thenReturn(-1L);
        when(session.compositeKey()).thenReturn(sessionKey);

        isLeader(true);

        framer = new Framer(
            mockClock,
            mock(Timer.class),
            mock(Timer.class),
            engineConfiguration,
            mockEndPointFactory,
            node,
            null,
            null,
            outboundLibrarySubscription,
            outboundSlowSubscription,
            replayImage,
            replaySlowImage,
            replayQuery,
            mock(GatewayPublication.class),
            inboundPublication,
            mock(QueuedPipe.class),
            mockSessionIdStrategy,
            sessionContexts,
            sentSequenceNumberIndex,
            receivedSequenceNumberIndex,
            gatewaySessions,
            errorHandler,
            mock(EngineDescriptorStore.class),
            new LongHashSet(),
            DEFAULT_NAME_PREFIX,
            mock(CompletionPosition.class),
            mock(CompletionPosition.class),
            mock(CompletionPosition.class),
            finalImagePositions);

        when(sessionContexts.onLogon(any())).thenReturn(
            new SessionContext(SESSION_ID, SessionContext.UNKNOWN_SEQUENCE_INDEX, sessionContexts, 0));
    }

    private void isLeader(final boolean value)
    {
        when(node.isLeader()).thenReturn(value);
    }

    @After
    public void tearDown() throws IOException
    {
        framer.onClose();
        server.close();
        if (client != null)
        {
            client.close();
        }
    }

    @Test
    public void shouldListenOnSpecifiedPort() throws IOException
    {
        aClientConnects();

        assertTrue("Client has failed to connect", client.finishConnect());
    }

    @Test
    public void shouldCreateEndPointWhenClientConnects() throws Exception
    {
        aClientConnects();

        awaitEndpointCreation();
    }

    private void awaitEndpointCreation()
    {
        Timing.assertEventuallyTrue(
            "endpoints never created",
            () ->
            {
                framer.doWork();

                verifyEndpointsCreated();
            });
    }

    @Test
    public void shouldPassDataToEndPointWhenSent() throws Exception
    {
        aClientConnects();
        framer.doWork();

        aClientSendsData();

        assertEventuallyTrue("Receiver end point never polled",
            () ->
            {
                doWork();
                verify(mockReceiverEndPoint).pollForData();
            });
    }

    @Test
    public void shouldCloseSocketUponDisconnect() throws Exception
    {
        aClientConnects();
        framer.doWork();

        framer.onDisconnect(LIBRARY_ID, connectionId.getValue(), APPLICATION_DISCONNECT);
        framer.doWork();

        verifyEndPointsDisconnected(APPLICATION_DISCONNECT);
    }

    @Test
    public void shouldConnectToAddress() throws Exception
    {
        initiateConnection();
    }

    @Test
    public void shouldNotConnectIfLibraryUnknown() throws Exception
    {
        onInitiateConnection();

        framer.doWork();

        assertNull("Sender has connected to server", server.accept());
        verifyErrorPublished(UNKNOWN_LIBRARY);
    }

    @Test
    public void shouldNotifyLibraryOfInitiatedConnection() throws Exception
    {
        initiateConnection();

        framer.doWork();

        notifyLibraryOfConnection();
    }

    @Test
    public void shouldReplyWithSocketConnectionError() throws Exception
    {
        server.close();

        libraryConnects();

        assertEquals(CONTINUE, onInitiateConnection());

        assertEventuallyTrue("Never sends UNABLE_TO_CONNECT message",
            () ->
            {
                doWork();
                verifyErrorPublished(UNABLE_TO_CONNECT);
            });
    }

    private void doWork()
    {
        try
        {
            framer.doWork();
        }
        catch (final Exception ex)
        {
            LangUtil.rethrowUnchecked(ex);
        }
    }

    @Test
    public void shouldIdentifyDuplicateInitiatedSessions() throws Exception
    {
        initiateConnection();

        framer.doWork();

        notifyLibraryOfConnection();

        when(sessionContexts.onLogon(any())).thenReturn(SessionContexts.DUPLICATE_SESSION);

        // Don't wait for connection of duplicated session because it should not connect.
        libraryConnects();
        assertEquals(CONTINUE, onInitiateConnection());

        verifyErrorPublished(DUPLICATE_SESSION);
        assertNull(server.accept());
    }

    @Test
    public void shouldAcquireInitiatedClientsWhenLibraryDisconnects() throws Exception
    {
        initiateConnection();

        timeoutLibrary();

        framer.doWork();

        verifySessionsAcquired(ACTIVE);
        verifyLibraryTimeout();
    }

    @Test
    public void shouldAcquireAcceptedClientsWhenLibraryDisconnects() throws Exception
    {
        libraryHasAcceptedClient();

        timeoutLibrary();

        framer.doWork();

        verifySessionsAcquired(ACTIVE);
        verifyLibraryTimeout();
    }

    @Test
    public void shouldAcquireAcceptedClientsWhenLibraryDisconnectsAndIndexerCaughtUp() throws Exception
    {
        sentIndexedToPosition(-100L);

        libraryHasAcceptedClient();

        timeoutLibrary();

        framer.doWork();

        verifySessionsAcquired(ACTIVE, never());

        sentIndexedToPosition(100L);

        framer.doWork();

        verifySessionsAcquired(ACTIVE);

        removesPosition();
    }

    private void removesPosition()
    {
        verify(finalImagePositions).removePosition(anyInt());
    }

    @Test
    public void shouldRetryNotifyingLibraryOfInitiateWhenBackPressured() throws Exception
    {
        backPressureFirstSaveAttempts();

        libraryConnects();

        assertEquals(CONTINUE, onInitiateConnection());

        // Requires 4 steps to complete
        framer.doWork();
        framer.doWork();
        framer.doWork();
        framer.doWork();

        notifyLibraryOfConnection(times(2));
    }

    @Test
    public void shouldWaitForSequenceNumberIndexingProcessToUpdate() throws Exception
    {
        setupHeader();

        sentIndexedToPosition(0, POSITION + 1);

        libraryConnects();

        initiateConnection();

        framer.doWork();
        framer.doWork();

        notifyLibraryOfConnection(times(1));
    }

    private void setupHeader()
    {
        when(header.sessionId()).thenReturn(AERON_SESSION_ID);
        when(header.position()).thenReturn(POSITION);
    }

    @Test
    public void shouldManageGatewaySessions() throws Exception
    {
        openSocket();

        awaitEndpointCreation();

        verifySessionsAcquired(CONNECTED);
    }

    @Test
    public void shouldNotifyLibraryOfAuthenticatedGatewaySessions() throws Exception
    {
        shouldManageGatewaySessions();

        givenAGatewayToManage();

        libraryConnects();

        verifySessionExistsSaved(times(1), LogonStatus.LIBRARY_NOTIFICATION);
    }

    @Test
    public void shouldRetryNotifyingLibraryOfAuthenticatedGatewaySessionsWhenBackPressured() throws Exception
    {
        shouldManageGatewaySessions();

        givenAGatewayToManage();

        backPressureSaveSessionExists();

        final Action actual = onLibraryConnect();
//        final MockingDetails mockingDetails = Mockito.mockingDetails(inboundPublication);
//        System.out.println(mockingDetails.printInvocations());

        assertEquals(ABORT, actual);

        libraryConnects();

        verifySessionExistsSaved(times(2), LogonStatus.LIBRARY_NOTIFICATION);
    }

    @Test
    public void shouldAcquireInitiatedClientsUponReleased() throws Exception
    {
        initiateConnection();

        releaseConnection(CONTINUE);

        verifySessionsAcquired(ACTIVE);
    }

    @Test
    public void shouldRetryAcquiringInitiatedClientsUponReleasedWhenBackPressured() throws Exception
    {
        initiateConnection();

        when(inboundPublication.saveReleaseSessionReply(LIBRARY_ID, OK, CORR_ID))
            .thenReturn(BACK_PRESSURED, POSITION);

        releaseConnection(ABORT);

        releaseConnection(CONTINUE);

        verifySessionsAcquired(ACTIVE);
    }

    @Test
    public void shouldDisconnectConnectionsToFollowers() throws Exception
    {
        isLeader(false);

        openSocket();

        framer.doWork();

        verifyClientDisconnected();
        verify(errorHandler).onError(any(IllegalStateException.class));
    }

    @Test
    public void shouldHandoverSessionToLibraryUponRequest() throws IOException
    {
        aClientConnects();

        handoverSessionToLibrary();
    }

    @Test
    public void shouldHandoverSessionToLibraryUponRequestWhenBackPressured() throws IOException
    {
<<<<<<< HEAD
        when(inboundPublication.saveManageSession(anyInt(),
=======
        when(inboundPublication.saveManageSession(
            anyInt(),
>>>>>>> 11fad285
            anyLong(),
            anyLong(),
            anyInt(),
            anyInt(),
            anyLong(),
            any(),
            any(),
            any(),
            any(),
            anyInt(),
            anyLong(),
            anyInt(),
            any(),
            any(),
            any(),
            any(),
            any(),
            any(),
            any())).thenReturn(BACK_PRESSURED, POSITION);

        aClientConnects();

        sessionIsActive();

        assertEquals(ABORT, onRequestSession());

        assertEquals(CONTINUE, onRequestSession());

<<<<<<< HEAD
        verify(inboundPublication, times(2)).saveManageSession(eq(LIBRARY_ID),
=======
        verify(inboundPublication, times(2)).saveManageSession(
            eq(LIBRARY_ID),
>>>>>>> 11fad285
            anyLong(),
            anyLong(),
            anyInt(),
            anyInt(),
            anyLong(),
            any(),
            any(),
            any(),
            any(),
            anyInt(),
            anyLong(),
            anyInt(),
            any(),
            any(),
            any(),
            any(),
            any(),
            any(),
            any());
        saveRequestSessionReply();

        neverSavesUnknownSession();
    }

    private void neverSavesUnknownSession()
    {
        verify(inboundPublication, never())
            .saveRequestSessionReply(LIBRARY_ID, SessionReplyStatus.UNKNOWN_SESSION, CORR_ID);
    }

    @Test
    public void shouldNotifyLibraryOfControlledSessionsUponDuplicateConnect() throws IOException
    {
        aClientConnects();

        handoverSessionToLibrary();

        duplicateLibraryConnect();

        verifyLibraryControlNotified(Matchers.contains(gatewaySession));
    }

    @Test
    public void shouldNotifyLibraryOnlyOfControlledSessionsUponDuplicateConnect() throws IOException
    {
        aClientConnects();

        duplicateLibraryConnect();

        verifyLibraryControlNotified(hasSize(0));
    }

    @Test
    public void shouldNotifyLibraryOfControlledSessionsUponDuplicateConnectAfterTimeout() throws Exception
    {
        aClientConnects();

        handoverSessionToLibrary();

        timeoutLibrary();

        framer.doWork();

        reset(inboundPublication);

        duplicateLibraryConnect();

        saveControlNotification(times(1));
    }

    @Test
    public void shouldNotNotifyLibraryOfControlledSessionsUponHeartbeatAfterTimeout() throws Exception
    {
        // If a library has timed out we should notify it that it has no sessions
        aClientConnects();

        handoverSessionToLibrary();

        timeoutLibrary();

        framer.doWork();

        reset(inboundPublication);

        framer.onApplicationHeartbeat(LIBRARY_ID, AERON_SESSION_ID);

        verifyLibraryControlNotified(hasSize(0));
    }

    private void duplicateLibraryConnect()
    {
        framer.onLibraryConnect(LIBRARY_ID, LIBRARY_NAME, CORR_ID + 1, AERON_SESSION_ID);
    }

    private void verifyLibraryControlNotified(final Matcher<? super Collection<?>> sessionMatcher)
    {
        verify(inboundPublication).saveApplicationHeartbeat(LIBRARY_ID);
        saveControlNotification(times(2));

        final List<SessionInfo> sessions = sessionCaptor.getValue();
        assertThat(sessions, sessionMatcher);
    }

    private void saveControlNotification(final VerificationMode times)
    {
        verify(inboundPublication, times).saveControlNotification(eq(LIBRARY_ID), sessionCaptor.capture());
    }

    private void verifyClientDisconnected()
    {
        final int bytesToSend = 1;
        final ByteBuffer buffer = ByteBuffer.allocateDirect(bytesToSend);
        while (buffer.hasRemaining())
        {
            try
            {
                client.write(buffer);
            }
            catch (final IOException ignore)
            {
                return;
            }
        }
    }

    private void handoverSessionToLibrary()
    {
        sessionIsActive();

        assertEquals(CONTINUE, onRequestSession());

        saveRequestSessionReply();
    }

    private long saveRequestSessionReply()
    {
        return verify(inboundPublication).saveRequestSessionReply(LIBRARY_ID, OK, CORR_ID);
    }

    private Action onRequestSession()
    {
        return framer.onRequestSession(LIBRARY_ID, SESSION_ID, CORR_ID, NO_MESSAGE_REPLAY, NO_MESSAGE_REPLAY);
    }

    private void sessionIsActive()
    {
        when(gatewaySessions.releaseBySessionId(SESSION_ID)).thenReturn(gatewaySession, (GatewaySession) null);
        when(gatewaySession.session()).thenReturn(session);
        when(gatewaySession.heartbeatIntervalInS()).thenReturn(HEARTBEAT_INTERVAL_IN_S);
        when(session.isActive()).thenReturn(true);
    }

    private void verifyErrorPublished(final GatewayError error)
    {
        verify(inboundPublication).saveError(eq(error), eq(LIBRARY_ID), anyLong(), anyString());
    }

    private void releaseConnection(final Action expectedResult)
    {
        assertEquals(expectedResult, framer.onReleaseSession(
            LIBRARY_ID,
            connectionId.getValue(),
            SESSION_ID,
            CORR_ID,
            ACTIVE,
            HEARTBEAT_INTERVAL_IN_MS,
            0,
            0,
            "",
            "",
            header));
    }

    private Action onLibraryConnect()
    {
        return framer.onLibraryConnect(LIBRARY_ID, LIBRARY_NAME, CORR_ID, AERON_SESSION_ID);
    }

    private void givenAGatewayToManage()
    {
        when(gatewaySession.connectionId()).thenReturn(connectionId.getValue());
        when(gatewaySession.sessionKey()).thenReturn(mock(CompositeKey.class));
        when(gatewaySessions.sessions()).thenReturn(singletonList(gatewaySession));
    }

    private void backPressureFirstSaveAttempts()
    {
<<<<<<< HEAD
        when(inboundPublication.saveManageSession(eq(LIBRARY_ID),
=======
        when(inboundPublication.saveManageSession(
            eq(LIBRARY_ID),
>>>>>>> 11fad285
            anyLong(),
            anyLong(),
            anyInt(),
            anyInt(),
            anyLong(),
            any(),
            eq(SlowStatus.NOT_SLOW),
            eq(INITIATOR),
            any(),
            anyInt(),
            anyLong(),
            anyInt(),
            any(),
            any(),
            any(),
            any(),
            any(),
            any(),
            any())).thenReturn(BACK_PRESSURED, POSITION);
    }

    private void backPressureSaveSessionExists()
    {
<<<<<<< HEAD
        when(inboundPublication.saveManageSession(eq(LIBRARY_ID),
=======
        when(inboundPublication.saveManageSession(
            eq(LIBRARY_ID),
>>>>>>> 11fad285
            anyLong(),
            anyLong(),
            anyInt(),
            anyInt(),
            anyLong(),
            any(),
            any(),
            any(),
            any(),
            anyInt(),
            anyLong(),
            anyInt(),
            any(),
            any(),
            any(),
            any(),
            any(),
            any(),
            any())).thenReturn(BACK_PRESSURED, POSITION);
    }

    private void verifySessionsAcquired(final SessionState state)
    {
        verifySessionsAcquired(state, times(1));
    }

    private void verifySessionsAcquired(final SessionState state, final VerificationMode times)
    {
        verify(gatewaySessions, times).acquire(
            any(),
            eq(state),
            eq(HEARTBEAT_INTERVAL_IN_S),
            anyInt(),
            anyInt(),
            any(),
            any(),
            any());
    }

    private void verifyEndPointsDisconnected(final DisconnectReason reason)
    {
        verify(mockReceiverEndPoint).close(reason);
        verify(mockSenderEndPoint).close();
    }

    private void timeoutLibrary()
    {
        mockClock.advanceMilliSeconds(REPLY_TIMEOUT_IN_MS * 2);
    }

    private void libraryConnects()
    {
        when(outboundLibrarySubscription.imageBySessionId(anyInt())).thenReturn(mock(Image.class));
        assertEquals(Action.CONTINUE, onLibraryConnect());
    }

    private void initiateConnection() throws Exception
    {
        libraryConnects();

        assertEquals(CONTINUE, onInitiateConnection());

        do
        {
            framer.doWork();
        }
        while (server.accept() == null);

        assertNotNull("Connection not completed yet", connectionId.getValue());
    }

    private Action onInitiateConnection()
    {
        return framer.onInitiateConnection(
            LIBRARY_ID,
            TEST_ADDRESS.getPort(),
            TEST_ADDRESS.getHostName(),
            "LEH_LZJ02",
            null,
            null,
            "CCG",
            null,
            null,
            TRANSIENT,
            AUTOMATIC_INITIAL_SEQUENCE_NUMBER,
            false,
            "",
            "",
            HEARTBEAT_INTERVAL_IN_S,
            CORR_ID,
            header);
    }

    private void aClientConnects() throws IOException
    {
        libraryConnects();

        openSocket();
    }

    private void openSocket() throws IOException
    {
        client = SocketChannel.open(FRAMER_ADDRESS);
    }

    private void notifyLibraryOfConnection()
    {
        notifyLibraryOfConnection(times(1));
    }

    private void notifyLibraryOfConnection(final VerificationMode times)
    {
<<<<<<< HEAD
        verify(inboundPublication, times).saveManageSession(eq(LIBRARY_ID),
=======
        verify(inboundPublication, times).saveManageSession(
            eq(LIBRARY_ID),
>>>>>>> 11fad285
            eq(connectionId.getValue()),
            anyLong(),
            anyInt(),
            anyInt(),
            anyLong(),
            eq(LogonStatus.NEW),
            eq(SlowStatus.NOT_SLOW),
            eq(INITIATOR),
            any(),
            anyInt(),
            anyLong(),
            anyInt(),
            any(),
            any(),
            any(),
            any(),
            any(),
            any(),
            any());
    }

    private void verifySessionExistsSaved(final VerificationMode times, final LogonStatus status)
    {
<<<<<<< HEAD
        verify(inboundPublication, times).saveManageSession(eq(LIBRARY_ID),
            eq(connectionId.getValue()),
=======
        verify(inboundPublication, times).saveManageSession(
            eq(LIBRARY_ID),
            anyLong(),
>>>>>>> 11fad285
            anyLong(),
            anyInt(),
            anyInt(),
            anyLong(),
            eq(status),
<<<<<<< HEAD
            any(), // todo(Nick): Should be NOT_SLOW? ,
=======
            any(), // todo(Nick): Should be NOT_SLOW?
>>>>>>> 11fad285
            any(),
            any(),
            anyInt(),
            anyLong(),
            anyInt(),
            any(),
            any(),
            any(),
            any(),
            any(),
            any(),
            any());
    }

    private void aClientSendsData() throws IOException
    {
        clientBuffer.position(0);
        assertEquals("Has written bytes", clientBuffer.remaining(), client.write(clientBuffer));
    }

    private void verifyEndpointsCreated() throws IOException
    {
        verify(mockEndPointFactory).receiverEndPoint(
            notNull(), anyLong(), anyLong(), anyInt(), eq(ENGINE_LIBRARY_ID), eq(framer),
            eq(sentSequenceNumberIndex), eq(receivedSequenceNumberIndex), any(), any());

        verify(mockEndPointFactory).senderEndPoint(
            notNull(), anyLong(), eq(ENGINE_LIBRARY_ID), any(LibrarySlowPeeker.class), eq(framer));
    }

    private void verifyLibraryTimeout()
    {
        verify(inboundPublication).saveLibraryTimeout(LIBRARY_ID, 0);
    }

    private void libraryHasAcceptedClient() throws IOException
    {
        aClientConnects();
        sessionIsActive();
        assertEquals(CONTINUE, onRequestSession());
        when(receivedSequenceNumberIndex.lastKnownSequenceNumber(anyInt())).thenReturn(1);
    }

    private void sentIndexedToPosition(final long position, final Long... positions)
    {
        when(sentSequenceNumberIndex.indexedPosition(anyInt())).thenReturn(position, positions);
    }
}<|MERGE_RESOLUTION|>--- conflicted
+++ resolved
@@ -115,13 +115,8 @@
     private final Image peekImage = mock(Image.class);
     private final Image normalImage = mock(Image.class);
     private final ClusterableStreams node = mock(ClusterableStreams.class);
-<<<<<<< HEAD
     private final CompositeKey sessionKey = SessionIdStrategy.senderAndTarget()
                                                              .onInitiateLogon("local", "", "", "remote", "", "");
-=======
-    private final CompositeKey sessionKey = SessionIdStrategy.senderAndTarget().onInitiateLogon(
-        "local", "", "", "remote", "", "");
->>>>>>> 11fad285
 
     private FinalImagePositions finalImagePositions = mock(FinalImagePositions.class);
 
@@ -538,12 +533,7 @@
     @Test
     public void shouldHandoverSessionToLibraryUponRequestWhenBackPressured() throws IOException
     {
-<<<<<<< HEAD
         when(inboundPublication.saveManageSession(anyInt(),
-=======
-        when(inboundPublication.saveManageSession(
-            anyInt(),
->>>>>>> 11fad285
             anyLong(),
             anyLong(),
             anyInt(),
@@ -572,12 +562,7 @@
 
         assertEquals(CONTINUE, onRequestSession());
 
-<<<<<<< HEAD
         verify(inboundPublication, times(2)).saveManageSession(eq(LIBRARY_ID),
-=======
-        verify(inboundPublication, times(2)).saveManageSession(
-            eq(LIBRARY_ID),
->>>>>>> 11fad285
             anyLong(),
             anyLong(),
             anyInt(),
@@ -765,12 +750,7 @@
 
     private void backPressureFirstSaveAttempts()
     {
-<<<<<<< HEAD
         when(inboundPublication.saveManageSession(eq(LIBRARY_ID),
-=======
-        when(inboundPublication.saveManageSession(
-            eq(LIBRARY_ID),
->>>>>>> 11fad285
             anyLong(),
             anyLong(),
             anyInt(),
@@ -794,12 +774,7 @@
 
     private void backPressureSaveSessionExists()
     {
-<<<<<<< HEAD
         when(inboundPublication.saveManageSession(eq(LIBRARY_ID),
-=======
-        when(inboundPublication.saveManageSession(
-            eq(LIBRARY_ID),
->>>>>>> 11fad285
             anyLong(),
             anyLong(),
             anyInt(),
@@ -912,12 +887,7 @@
 
     private void notifyLibraryOfConnection(final VerificationMode times)
     {
-<<<<<<< HEAD
         verify(inboundPublication, times).saveManageSession(eq(LIBRARY_ID),
-=======
-        verify(inboundPublication, times).saveManageSession(
-            eq(LIBRARY_ID),
->>>>>>> 11fad285
             eq(connectionId.getValue()),
             anyLong(),
             anyInt(),
@@ -941,24 +911,14 @@
 
     private void verifySessionExistsSaved(final VerificationMode times, final LogonStatus status)
     {
-<<<<<<< HEAD
         verify(inboundPublication, times).saveManageSession(eq(LIBRARY_ID),
             eq(connectionId.getValue()),
-=======
-        verify(inboundPublication, times).saveManageSession(
-            eq(LIBRARY_ID),
-            anyLong(),
->>>>>>> 11fad285
             anyLong(),
             anyInt(),
             anyInt(),
             anyLong(),
             eq(status),
-<<<<<<< HEAD
             any(), // todo(Nick): Should be NOT_SLOW? ,
-=======
-            any(), // todo(Nick): Should be NOT_SLOW?
->>>>>>> 11fad285
             any(),
             any(),
             anyInt(),
